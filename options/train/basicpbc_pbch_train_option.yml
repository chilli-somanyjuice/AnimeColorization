--- conflicted
+++ resolved
@@ -27,12 +27,6 @@
     batch_size_per_gpu: 1
     dataset_enlarge_ratio: 1
     prefetch_mode: ~
-<<<<<<< HEAD
-    
-=======
-
-
->>>>>>> 42522312
   val:
     name: PaintBucket_Char
     type: PaintBucketSegMat
