--- conflicted
+++ resolved
@@ -28,6 +28,7 @@
     dataset_enlarge_ratio: 1
     prefetch_mode: ~
 
+
   val:
     name: PaintBucket_Char
     type: PaintBucketSegMat
@@ -44,11 +45,7 @@
   descriptor_dim: 128
   keypoint_encoder: [32, 64, 128]
   GNN_layer_num: 9
-<<<<<<< HEAD
   use_clip: true
-=======
-  use_clip: True
->>>>>>> 6964843e
 
 # path
 path:
