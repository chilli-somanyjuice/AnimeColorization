import argparse
import os
import torch
import torch.utils.data as data
from glob import glob
from os import path as osp
from skimage import io, measure
from torchvision.utils import save_image

from basicsr.archs.basicpbc_arch import BasicPBC
<<<<<<< HEAD
from basicsr.archs.basicpbc_light_arch import BasicPBC_light
=======
>>>>>>> 42522312
from basicsr.data.pbc_inference_dataset import PaintBucketInferenceDataset
from basicsr.models.pbc_model import ModelInference
from paint.colorlabel import ColorLabel
from paint.lineart import LineArt, trappedball_fill
from paint.utils import dump_json, np_2_labelpng, process_gt, read_line_2_np, read_seg_2_np, recolorize_seg


def extract_seg_from_color(color_img_path, line_path, seg_save_path):
    color_label = ColorLabel()
    color_label.extract_label_map(color_img_path, seg_save_path, line_path, extract_seg=True)


def extract_seg_from_line(line_path, seg_save_path, save_color_seg=False, color_save_path=None):
    lineart = LineArt(read_line_2_np(line_path))
    lineart.label_color_line()
    seg_np = lineart.label_img
    seg = np_2_labelpng(seg_np)
    io.imsave(seg_save_path, seg, check_contrast=False)
    if save_color_seg:
        color_seg = recolorize_seg(torch.from_numpy(seg_np)[None])
        save_image(color_seg, color_save_path)


def extract_color_dict(gt_path, seg_path):
    gt = io.imread(gt_path)
    seg = read_seg_2_np(seg_path)
    gt = process_gt(gt, seg)
    color_dict = {}
    props = measure.regionprops(seg)
    for i in range(1, seg.max() + 1):
        pos = props[i - 1].coords[0]
        index_color = gt[pos[0], pos[1], :]
        color_dict[str(i)] = index_color.tolist()
    save_path = seg_path.replace(".png", ".json")
    dump_json(color_dict, save_path)


def generate_seg(path, seg_type="default", radius=4, save_color_seg=False, multi_clip=False):
    if seg_type == "trappedball":
        save_color_seg = True
<<<<<<< HEAD

    if not multi_clip:
        clip_list = [path]
    else:
        clip_list = [osp.join(path, clip) for clip in os.listdir(path)]

    for clip_path in clip_list:
        gt_folder = osp.join(clip_path, "gt")
        line_folder = osp.join(clip_path, "line")
        seg_folder = osp.join(clip_path, "seg")
        seg_color_folder = osp.join(clip_path, "seg_color")
        gt_names = [osp.splitext(gt)[0] for gt in os.listdir(gt_folder)]
        os.makedirs(seg_folder, exist_ok=True)
        if save_color_seg:
            os.makedirs(seg_color_folder, exist_ok=True)

        for line_path in sorted(glob(osp.join(line_folder, "*.png"))):
            name = osp.split(line_path)[-1][:-4]
            seg_path = osp.join(seg_folder, name + ".png")
            seg_color_path = osp.join(seg_color_folder, name + ".png")

            if seg_type == "default":
                extract_seg_from_line(line_path, seg_path, save_color_seg, seg_color_path)
            elif seg_type == "trappedball":
                trappedball_fill(line_path, seg_color_path, radius, contour=True)
                extract_seg_from_color(seg_color_path, line_path, seg_path)

            if name in gt_names:
                gt_path = osp.join(gt_folder, name + ".png")
                extract_color_dict(gt_path, seg_path)

=======

    if not multi_clip:
        clip_list = [path]
    else:
        clip_list = [osp.join(path, clip) for clip in os.listdir(path)]

    for clip_path in clip_list:
        gt_folder = osp.join(clip_path, "gt")
        line_folder = osp.join(clip_path, "line")
        seg_folder = osp.join(clip_path, "seg")
        seg_color_folder = osp.join(clip_path, "seg_color")
        gt_names = [osp.splitext(gt)[0] for gt in os.listdir(gt_folder)]
        os.makedirs(seg_folder, exist_ok=True)
        if save_color_seg:
            os.makedirs(seg_color_folder, exist_ok=True)

        for line_path in sorted(glob(osp.join(line_folder, "*.png"))):
            name = osp.split(line_path)[-1][:-4]
            seg_path = osp.join(seg_folder, name + ".png")
            seg_color_path = osp.join(seg_color_folder, name + ".png")

            if seg_type == "default":
                extract_seg_from_line(line_path, seg_path, save_color_seg, seg_color_path)
            elif seg_type == "trappedball":
                trappedball_fill(line_path, seg_color_path, radius, contour=True)
                extract_seg_from_color(seg_color_path, line_path, seg_path)

            if name in gt_names:
                gt_path = osp.join(gt_folder, name + ".png")
                extract_color_dict(gt_path, seg_path)

>>>>>>> 42522312
            print(f"{seg_path} created.")


def load_params(model_path):
    full_model = torch.load(model_path)
    if "params_ema" in full_model:
        return full_model["params_ema"]
    elif "params" in full_model:
        return full_model["params"]
    else:
        return full_model


if __name__ == "__main__":

    parser = argparse.ArgumentParser()
    parser.add_argument("--path", type=str, default="dataset/test/laughing_girl", help="path to your anime clip folder or folder containing multiple clips.")
    parser.add_argument("--mode", choices=["forward", "nearest"], default="forward", help="")
    parser.add_argument("--seg_type", choices=["default", "trappedball"], default="default", help="choose `trappedball` if line art not closed.")
    parser.add_argument("--skip_seg", action="store_true", help="used when `seg` already exists.")
    parser.add_argument("--radius", type=int, default=4, help="used together with `--seg_type trappedball`. Increase the value if unclosed pixels' high.")
    parser.add_argument("--save_color_seg", action="store_true", help="add this arg to show colorized segment results. It's a must when `trappedball` chosen.")
<<<<<<< HEAD
    parser.add_argument("--use_light_model", action="store_true", help="add this to use light-weighted model on low memory GPU.")
=======
>>>>>>> 42522312
    parser.add_argument(
        "--multi_clip", action="store_true", help="used for multi-clip inference. Set `path` to a folder where each sub-folder is a single clip."
    )
    args = parser.parse_args()

    path = args.path
    mode = args.mode
    seg_type = args.seg_type
    skip_seg = args.skip_seg
    radius = args.radius
    save_color_seg = args.save_color_seg
<<<<<<< HEAD
    use_light_model = args.use_light_model
=======
>>>>>>> 42522312
    multi_clip = args.multi_clip

    if not skip_seg:
        generate_seg(path, seg_type, radius, save_color_seg, multi_clip)

<<<<<<< HEAD
    if use_light_model:
        ckpt_path = "ckpt/basicpbc_light.pth"
        model = BasicPBC_light(
            descriptor_dim=128,
            keypoint_encoder=[32, 64, 128],
            GNN_layer_num=6,
            token_scale_list=[1, 3],
            token_crop_size=64,
            use_clip=True,
        )
    else:
        ckpt_path = "ckpt/basicpbc.pth"
        model = BasicPBC(
            ch_in=6,
            descriptor_dim=128,
            keypoint_encoder=[32, 64, 128],
            GNN_layer_num=9,
            use_clip=True,
            encoder_resolution=(640, 640),
            raft_resolution=(320, 320),
            clip_resolution=(320, 320),
        )

=======
    ckpt_path = "ckpt/basicpbc.pth"
    model = BasicPBC(
        ch_in=6,
        descriptor_dim=128,
        keypoint_encoder=[32, 64, 128],
        GNN_layer_num=9,
        use_clip=True,
        encoder_resolution=(640, 640),
        raft_resolution=(320, 320),
        clip_resolution=(320, 320),
    )
>>>>>>> 42522312
    model = model.cuda()
    model.load_state_dict(load_params(ckpt_path))
    model.eval()

    opt = {"root": path, "multi_clip": multi_clip, "mode": mode}
    dataset = PaintBucketInferenceDataset(opt)
    dataloader = data.DataLoader(dataset, batch_size=1)

    model_inference = ModelInference(model, dataloader)
    save_path = path.replace("dataset/test", "results")
    model_inference.inference_multi_gt(save_path)<|MERGE_RESOLUTION|>--- conflicted
+++ resolved
@@ -6,14 +6,15 @@
 from os import path as osp
 from skimage import io, measure
 from torchvision.utils import save_image
+from torchvision.utils import save_image
 
 from basicsr.archs.basicpbc_arch import BasicPBC
-<<<<<<< HEAD
 from basicsr.archs.basicpbc_light_arch import BasicPBC_light
-=======
->>>>>>> 42522312
 from basicsr.data.pbc_inference_dataset import PaintBucketInferenceDataset
 from basicsr.models.pbc_model import ModelInference
+from paint.colorlabel import ColorLabel
+from paint.lineart import LineArt, trappedball_fill
+from paint.utils import dump_json, np_2_labelpng, process_gt, read_line_2_np, read_seg_2_np, recolorize_seg
 from paint.colorlabel import ColorLabel
 from paint.lineart import LineArt, trappedball_fill
 from paint.utils import dump_json, np_2_labelpng, process_gt, read_line_2_np, read_seg_2_np, recolorize_seg
@@ -33,6 +34,28 @@
     if save_color_seg:
         color_seg = recolorize_seg(torch.from_numpy(seg_np)[None])
         save_image(color_seg, color_save_path)
+
+
+def extract_seg_from_color(color_img_path, line_path, seg_save_path):
+    color_label = ColorLabel()
+    color_label.extract_label_map(color_img_path, seg_save_path, line_path, extract_seg=True)
+
+
+def extract_seg_from_line(line_path, seg_save_path, save_color_seg=False, color_save_path=None):
+    lineart = LineArt(read_line_2_np(line_path))
+    lineart.label_color_line()
+    seg_np = lineart.label_img
+    seg = np_2_labelpng(seg_np)
+    io.imsave(seg_save_path, seg, check_contrast=False)
+    if save_color_seg:
+        color_seg = recolorize_seg(torch.from_numpy(seg_np)[None])
+        save_image(color_seg, color_save_path)
+
+
+def extract_color_dict(gt_path, seg_path):
+    gt = io.imread(gt_path)
+    seg = read_seg_2_np(seg_path)
+    gt = process_gt(gt, seg)
 
 
 def extract_color_dict(gt_path, seg_path):
@@ -52,7 +75,6 @@
 def generate_seg(path, seg_type="default", radius=4, save_color_seg=False, multi_clip=False):
     if seg_type == "trappedball":
         save_color_seg = True
-<<<<<<< HEAD
 
     if not multi_clip:
         clip_list = [path]
@@ -84,7 +106,14 @@
                 gt_path = osp.join(gt_folder, name + ".png")
                 extract_color_dict(gt_path, seg_path)
 
-=======
+            print(f"{seg_path} created.")
+    save_path = seg_path.replace(".png", ".json")
+    dump_json(color_dict, save_path)
+
+
+def generate_seg(path, seg_type="default", radius=4, save_color_seg=False, multi_clip=False):
+    if seg_type == "trappedball":
+        save_color_seg = True
 
     if not multi_clip:
         clip_list = [path]
@@ -116,7 +145,6 @@
                 gt_path = osp.join(gt_folder, name + ".png")
                 extract_color_dict(gt_path, seg_path)
 
->>>>>>> 42522312
             print(f"{seg_path} created.")
 
 
@@ -139,10 +167,7 @@
     parser.add_argument("--skip_seg", action="store_true", help="used when `seg` already exists.")
     parser.add_argument("--radius", type=int, default=4, help="used together with `--seg_type trappedball`. Increase the value if unclosed pixels' high.")
     parser.add_argument("--save_color_seg", action="store_true", help="add this arg to show colorized segment results. It's a must when `trappedball` chosen.")
-<<<<<<< HEAD
     parser.add_argument("--use_light_model", action="store_true", help="add this to use light-weighted model on low memory GPU.")
-=======
->>>>>>> 42522312
     parser.add_argument(
         "--multi_clip", action="store_true", help="used for multi-clip inference. Set `path` to a folder where each sub-folder is a single clip."
     )
@@ -154,16 +179,12 @@
     skip_seg = args.skip_seg
     radius = args.radius
     save_color_seg = args.save_color_seg
-<<<<<<< HEAD
     use_light_model = args.use_light_model
-=======
->>>>>>> 42522312
     multi_clip = args.multi_clip
 
     if not skip_seg:
         generate_seg(path, seg_type, radius, save_color_seg, multi_clip)
 
-<<<<<<< HEAD
     if use_light_model:
         ckpt_path = "ckpt/basicpbc_light.pth"
         model = BasicPBC_light(
@@ -187,25 +208,14 @@
             clip_resolution=(320, 320),
         )
 
-=======
-    ckpt_path = "ckpt/basicpbc.pth"
-    model = BasicPBC(
-        ch_in=6,
-        descriptor_dim=128,
-        keypoint_encoder=[32, 64, 128],
-        GNN_layer_num=9,
-        use_clip=True,
-        encoder_resolution=(640, 640),
-        raft_resolution=(320, 320),
-        clip_resolution=(320, 320),
-    )
->>>>>>> 42522312
     model = model.cuda()
     model.load_state_dict(load_params(ckpt_path))
     model.eval()
 
     opt = {"root": path, "multi_clip": multi_clip, "mode": mode}
     dataset = PaintBucketInferenceDataset(opt)
+    opt = {"root": path, "multi_clip": multi_clip, "mode": mode}
+    dataset = PaintBucketInferenceDataset(opt)
     dataloader = data.DataLoader(dataset, batch_size=1)
 
     model_inference = ModelInference(model, dataloader)
